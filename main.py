--- conflicted
+++ resolved
@@ -1,6 +1,5 @@
 import bibtexparser
 import matplotlib.pyplot as plt
-# plotting libraries
 import networkx as nx
 import numpy as np
 import pandas as pd
@@ -99,7 +98,7 @@
         continue
 
     # giving user status feedback
-    print(f'Paper {entries} of {len(bib_database.entries)}')
+    print(f"Paper {entries} of {len(bib_database.entries)}")
 
     # another paper is added
     counter_connected_papers += 1
@@ -140,7 +139,6 @@
 
 
 # %% Clean Data by deleting uninteresting papers (less often cited/ referenced papers)
-<<<<<<< HEAD
 print(len(all_papers))
 # delete all new papers with a number of occurence that lies in the 90%-quantile
 delete_papers = all_papers[
@@ -150,14 +148,6 @@
 
 # delete papers
 idx_delete_papers = np.flatnonzero(all_papers["paperID"].isin(delete_papers["paperID"]))
-=======
-
-# delete all new papers with a number of occurence that lies in the 90%-quantile  
-delete_papers = all_papers[(all_papers['occurence'] <= all_papers['occurence'].quantile(0.95)) & (all_papers['member'] == "new")]
-
-# delete papers 
-idx_delete_papers = np.flatnonzero(all_papers['paperID'].isin(delete_papers['paperID']))
->>>>>>> b3016fec
 all_papers = all_papers.drop(idx_delete_papers)
 
 # delete connections in graph
@@ -183,21 +173,15 @@
 
 
 # %% User feedback
-<<<<<<< HEAD
 print(
-    "%i of %i papers from bibtex-file were added to graph. \n"
-    % (counter_connected_papers, len(bib_database.entries))
+    f"{counter_connected_papers} of {len(bib_database.entries)}"
+    "papers from bibtex-file were added to graph. \n"
 )
 print(
-    "%i of %i extracted papers (cited and referenced) are shown in graph. \n"
-    % (len(all_papers), len(all_papers) + len(delete_papers))
-)
-print("The following %i papers might be of interest: \n" % (len(new_paper)))
-=======
-print(f'{counter_connected_papers} of {len(bib_database.entries)} papers from bibtex-file were added to graph. \n') 
-print(f'{len(all_papers)} of {len(all_papers)+len(delete_papers)} extracted papers (cited and referenced) are shown in graph. \n')
-print(f'The following {len(new_paper)} papers might be of interest: \n')
->>>>>>> b3016fec
+    f"{len(all_papers)} of {len(all_papers)+len(delete_papers)}"
+    "extracted papers (cited and referenced) are shown in graph. \n"
+)
+print(f"The following {len(new_paper)} papers might be of interest: \n")
 
 
 papers = []
